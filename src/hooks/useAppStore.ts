--- conflicted
+++ resolved
@@ -20,18 +20,17 @@
 import type { FileSystemFileHandle } from 'wicg-file-system-access';
 import type { WhiteboardData, Tool, AnyPath, StyleClipboardData, MaterialData, TextData, PngExportOptions, ImageData as PathImageData, BBox, Frame, Point, GroupData } from '../types';
 import { measureText, rotatePoint, dist } from '@/lib/drawing';
-<<<<<<< HEAD
-import { removeBackground, createMaskFromPolygon, combineMasks, applyMaskToImage, createMaskFromBrushStroke, type MagicWandMask } from '@/lib/image';
-=======
+
 import {
   removeBackground,
   createMaskFromPolygon,
   combineMasks,
   applyMaskToImage,
+  createMaskFromBrushStroke,
   getOpaqueBounds,
   type MagicWandMask,
 } from '@/lib/image';
->>>>>>> 3b5a2693
+
 import { getImageDataUrl } from '@/lib/imageCache';
 import { useFilesStore } from '@/context/filesStore';
 
