--- conflicted
+++ resolved
@@ -19,17 +19,12 @@
 import * as idb from '../lib/indexedDB';
 import type { FileSystemFileHandle } from 'wicg-file-system-access';
 import type { WhiteboardData, Tool, AnyPath, StyleClipboardData, MaterialData, TextData, PngExportOptions, ImageData as PathImageData, BBox, Frame, Point } from '../types';
-<<<<<<< HEAD
-import { measureText, rotatePoint } from '@/lib/drawing';
-import { parseColor, hslaToHslaString } from '@/lib/color';
-import { findDeepestHitPath } from '@/lib/hit-testing';
-import { removeBackground } from '@/lib/image';
-=======
+
 import { measureText, rotatePoint, dist } from '@/lib/drawing';
 import { parseColor, hslaToHslaString } from '@/lib/color';
 import { findDeepestHitPath } from '@/lib/hit-testing';
 import { removeBackground, createMaskFromPolygon, combineMasks, applyMaskToImage, type MagicWandMask } from '@/lib/image';
->>>>>>> 96261881
+
 import { getImageDataUrl, getImagePixelData } from '@/lib/imageCache';
 import { isEyeDropperSupported, openEyeDropper } from '@/lib/eyeDropper';
 import { useFilesStore } from '@/context/filesStore';
@@ -599,18 +594,7 @@
   const toolbarState = useToolsStore(activePaths, pathState.selectedPathIds, activePathState.setPaths, pathState.setSelectedPathIds, pathState.beginCoalescing, pathState.endCoalescing);
   const { setColor, setFill } = toolbarState;
 
-<<<<<<< HEAD
-  type SampleTarget = 'stroke' | 'fill';
-
-  const eyeDropperControllerRef = useRef<{ controller: AbortController; target: SampleTarget } | null>(null);
-  const imagePixelDataCacheRef = useRef<Map<string, Promise<ImageData>>>(new Map());
-  const altKeyPressedRef = useRef(false);
-  const shiftKeyPressedRef = useRef(false);
-
-  const cancelEyeDropper = useCallback(() => {
-    const active = eyeDropperControllerRef.current;
-    if (!active) {
-=======
+
   const eyeDropperControllerRef = useRef<AbortController | null>(null);
   const imagePixelDataCacheRef = useRef<Map<string, Promise<ImageData>>>(new Map());
   const lastPointerPositionRef = useRef<Point | null>(viewTransform.lastPointerPosition ?? null);
@@ -622,29 +606,12 @@
   const cancelEyeDropper = useCallback(() => {
     const controller = eyeDropperControllerRef.current;
     if (!controller) {
->>>>>>> 96261881
+
       return;
     }
 
     eyeDropperControllerRef.current = null;
-<<<<<<< HEAD
-    active.controller.abort();
-  }, []);
-
-  const applySampledColor = useCallback(
-    (color: string, target: SampleTarget, normalize: boolean = true) => {
-      const value = normalize ? hslaToHslaString(parseColor(color)) : color;
-      if (target === 'stroke') {
-        setColor(value);
-      } else {
-        setFill(value);
-      }
-    },
-    [setColor, setFill]
-  );
-
-  const openEyeDropperForSampling = useCallback((target: SampleTarget) => {
-=======
+
     controller.abort();
   }, []);
 
@@ -657,53 +624,35 @@
   );
 
   const openEyeDropperForSampling = useCallback(() => {
->>>>>>> 96261881
+
     if (!isEyeDropperSupported()) {
       return false;
     }
 
-<<<<<<< HEAD
-    const existing = eyeDropperControllerRef.current;
-    if (existing) {
-      if (existing.target === target) {
-        return true;
-      }
-
-      eyeDropperControllerRef.current = null;
-      existing.controller.abort();
-    }
-
-    const controller = new AbortController();
-    const state = { controller, target };
-    eyeDropperControllerRef.current = state;
-=======
+
     if (eyeDropperControllerRef.current) {
       return true;
     }
 
     const controller = new AbortController();
     eyeDropperControllerRef.current = controller;
->>>>>>> 96261881
+
 
     void openEyeDropper({ signal: controller.signal })
       .then(color => {
         if (color) {
-<<<<<<< HEAD
-          applySampledColor(color, target);
-=======
+
           applySampledColor(color);
->>>>>>> 96261881
+
         }
       })
       .catch(error => {
         console.error('EyeDropper failed to open', error);
       })
       .finally(() => {
-<<<<<<< HEAD
-        if (eyeDropperControllerRef.current === state) {
-=======
+
         if (eyeDropperControllerRef.current === controller) {
->>>>>>> 96261881
+
           eyeDropperControllerRef.current = null;
         }
       });
@@ -712,11 +661,9 @@
   }, [applySampledColor]);
 
   const sampleImagePixel = useCallback(
-<<<<<<< HEAD
-    (point: Point, image: PathImageData, target: SampleTarget) => {
-=======
+
     (point: Point, image: PathImageData) => {
->>>>>>> 96261881
+
       const key = image.fileId ?? image.src;
       if (!key) {
         return false;
@@ -739,11 +686,9 @@
           const g = data.data[index + 1];
           const b = data.data[index + 2];
           const alpha = data.data[index + 3] / 255;
-<<<<<<< HEAD
-          applySampledColor(`rgba(${r}, ${g}, ${b}, ${alpha})`, target);
-=======
+
           applySampledColor(`rgba(${r}, ${g}, ${b}, ${alpha})`);
->>>>>>> 96261881
+
         })
         .catch(error => {
           console.error('Failed to sample image color', error);
@@ -754,43 +699,7 @@
     [applySampledColor]
   );
 
-<<<<<<< HEAD
-  const sampleColorAtPoint = useCallback(
-    (point: Point, target: SampleTarget) => {
-      const paths = activePaths;
-      if (paths && paths.length > 0) {
-        const hitPath = findDeepestHitPath(point, paths, viewTransform.viewTransform.scale);
-        if (hitPath && hitPath.tool !== 'image') {
-          const sampledColor = target === 'fill' ? hitPath.fill : hitPath.color;
-          if (sampledColor) {
-            applySampledColor(sampledColor, target, false);
-            return true;
-          }
-        }
-
-        if (hitPath) {
-          if (hitPath.tool === 'image') {
-            return sampleImagePixel(point, hitPath, target) || openEyeDropperForSampling(target);
-          }
-          return openEyeDropperForSampling(target);
-        }
-      }
-
-      return openEyeDropperForSampling(target);
-    },
-    [activePaths, viewTransform.viewTransform, applySampledColor, openEyeDropperForSampling, sampleImagePixel]
-  );
-
-  const sampleStrokeColor = useCallback(
-    (point: Point) => sampleColorAtPoint(point, 'stroke'),
-    [sampleColorAtPoint]
-  );
-
-  const sampleFillColor = useCallback(
-    (point: Point) => sampleColorAtPoint(point, 'fill'),
-    [sampleColorAtPoint]
-  );
-=======
+
   const sampleStrokeColor = useCallback((point: Point) => {
     const paths = activePaths;
     if (paths && paths.length > 0) {
@@ -810,7 +719,7 @@
 
     return openEyeDropperForSampling();
   }, [activePaths, viewTransform.viewTransform, setColor, openEyeDropperForSampling, sampleImagePixel]);
->>>>>>> 96261881
+
 
   useEffect(() => {
     if (!isEyeDropperSupported()) {
@@ -818,43 +727,7 @@
     }
 
     const isAltKey = (event: KeyboardEvent) => event.key === 'Alt' || event.key === 'AltGraph';
-<<<<<<< HEAD
-    const isShiftKey = (event: KeyboardEvent) => event.key === 'Shift';
-
-    const handleKeyDown = (event: KeyboardEvent) => {
-      if (isAltKey(event)) {
-        if (event.repeat || event.metaKey || event.ctrlKey) {
-          return;
-        }
-
-        altKeyPressedRef.current = true;
-
-        if (toolbarState.tool === 'selection') {
-          return;
-        }
-
-        const target: SampleTarget = (shiftKeyPressedRef.current || event.shiftKey) ? 'fill' : 'stroke';
-        if (openEyeDropperForSampling(target)) {
-          event.preventDefault();
-        }
-        return;
-      }
-
-      if (isShiftKey(event)) {
-        if (event.repeat) {
-          return;
-        }
-
-        shiftKeyPressedRef.current = true;
-
-        if (!altKeyPressedRef.current || event.metaKey || event.ctrlKey || toolbarState.tool === 'selection') {
-          return;
-        }
-
-        if (openEyeDropperForSampling('fill')) {
-          event.preventDefault();
-        }
-=======
+
 
     const handleKeyDown = (event: KeyboardEvent) => {
       if (!isAltKey(event) || event.repeat || event.metaKey || event.ctrlKey) {
@@ -870,30 +743,12 @@
 
       if (handled) {
         event.preventDefault();
->>>>>>> 96261881
+
       }
     };
 
     const handleKeyUp = (event: KeyboardEvent) => {
-<<<<<<< HEAD
-      if (isAltKey(event)) {
-        altKeyPressedRef.current = false;
-        cancelEyeDropper();
-        return;
-      }
-
-      if (isShiftKey(event)) {
-        shiftKeyPressedRef.current = false;
-        if (altKeyPressedRef.current && toolbarState.tool !== 'selection') {
-          openEyeDropperForSampling('stroke');
-        }
-      }
-    };
-
-    const handleBlur = () => {
-      altKeyPressedRef.current = false;
-      shiftKeyPressedRef.current = false;
-=======
+
       if (!isAltKey(event)) {
         return;
       }
@@ -901,7 +756,7 @@
     };
 
     const handleBlur = () => {
->>>>>>> 96261881
+
       cancelEyeDropper();
     };
 
@@ -914,18 +769,7 @@
       window.removeEventListener('keyup', handleKeyUp);
       window.removeEventListener('blur', handleBlur);
     };
-<<<<<<< HEAD
-  }, [toolbarState.tool, openEyeDropperForSampling, cancelEyeDropper]);
-
-  useEffect(() => {
-    if (toolbarState.tool === 'selection') {
-      altKeyPressedRef.current = false;
-      shiftKeyPressedRef.current = false;
-      cancelEyeDropper();
-    }
-  }, [toolbarState.tool, cancelEyeDropper]);
-  
-=======
+
   }, [toolbarState.tool, sampleStrokeColor, openEyeDropperForSampling, cancelEyeDropper]);
 
   useEffect(() => {
@@ -1017,7 +861,7 @@
       return { ...s, cropManualDraft: { ...current, previewPoint: undefined } };
     });
   }, [applyManualSelection, clearManualDraftState, setAppState]);
->>>>>>> 96261881
+
   const handleResetPreferences = useCallback(() => {
     showConfirmation(
       '重置偏好设置',
@@ -1182,17 +1026,6 @@
   }, [toolbarState.selectionMode, pathState, groupIsolation, setEditingTextPathId, setCroppingState, setCurrentCropRect, clearCropSelection, setCropTool, setCropEditedSrc]);
 
   const drawingInteraction = useDrawing({ pathState: activePathState, toolbarState, viewTransform, ...uiState });
-<<<<<<< HEAD
-  const selectionInteraction = useSelection({ pathState: activePathState, toolbarState, viewTransform, ...uiState, onDoubleClick, croppingState: appState.croppingState, currentCropRect: appState.currentCropRect, setCurrentCropRect, pushCropHistory, cropTool: appState.cropTool, onMagicWandSample: selectMagicWandAt });
-  const pointerInteraction = usePointerInteraction({
-    tool: toolbarState.tool,
-    viewTransform,
-    drawingInteraction,
-    selectionInteraction,
-    sampleStrokeColor,
-    sampleFillColor,
-  });
-=======
   const selectionInteraction = useSelection({
     pathState: activePathState,
     toolbarState,
@@ -1212,7 +1045,6 @@
     cropManualDraft: appState.cropManualDraft,
   });
   const pointerInteraction = usePointerInteraction({ tool: toolbarState.tool, viewTransform, drawingInteraction, selectionInteraction, sampleStrokeColor });
->>>>>>> 96261881
   
   const handleSetTool = useCallback((newTool: Tool) => {
     if (newTool === toolbarState.tool) return;
