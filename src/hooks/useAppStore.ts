/**
 * 本文件定义了一个主应用状态管理 Hook (useAppStore)。
 * 它整合了所有独立的状态管理 Hooks（如 usePaths, useToolbarState 等），
 * 并为整个应用提供一个统一的状态和操作接口。
 */
import React, { useState, useEffect, useCallback, useMemo, useRef } from 'react';
import { useUiStore } from '@/context/uiStore';
import { usePathsStore } from './usePathsStore';
import { useToolsStore } from './useToolsStore';
import { useViewTransform } from './useViewTransform';
import { useViewTransformStore } from '@/context/viewTransformStore';
import { useDrawing } from './useDrawing';
import { useSelection } from './useSelection';
import { usePointerInteraction } from './usePointerInteraction';
import { useAppActions } from './actions/useAppActions';
import { useGroupIsolation } from './useGroupIsolation';
import { getLocalStorageItem } from '../lib/utils';
import * as idb from '../lib/indexedDB';
import type { FileSystemFileHandle } from 'wicg-file-system-access';
import type { WhiteboardData, Tool, AnyPath, StyleClipboardData, MaterialData, TextData, PngExportOptions, ImageData as PathImageData, BBox, Frame, Point } from '../types';
import { measureText, rotatePoint } from '@/lib/drawing';
<<<<<<< HEAD
import { removeBackground } from '@/lib/image';
import { getImageDataUrl } from '@/lib/imageCache';
import { useFilesStore } from '@/context/filesStore';
=======
import { removeBackground, getOpaqueBounds } from '@/lib/image';
>>>>>>> d32e3e89
import { createDocumentSignature } from '@/lib/document';

type ConfirmationDialogState = {
  isOpen: boolean;
  title: string;
  message: string;
  onConfirm: () => void | Promise<void>;
  confirmButtonText?: string;
} | null;

const mapWorldPointToImagePixel = (
  point: Point,
  image: PathImageData,
  naturalWidth: number,
  naturalHeight: number
): { x: number; y: number } | null => {
  const rotation = image.rotation ?? 0;
  const center = { x: image.x + image.width / 2, y: image.y + image.height / 2 };
  let localPoint = point;
  if (rotation) {
    localPoint = rotatePoint(point, center, -rotation);
  }

  const normalizedX = (localPoint.x - image.x) / image.width;
  const normalizedY = (localPoint.y - image.y) / image.height;
  if (normalizedX < 0 || normalizedX > 1 || normalizedY < 0 || normalizedY > 1) {
    return null;
  }

  return {
    x: Math.floor(normalizedX * naturalWidth),
    y: Math.floor(normalizedY * naturalHeight),
  };
};

const mapPixelToWorldPoint = (
  pixel: { x: number; y: number },
  image: PathImageData,
  naturalWidth: number,
  naturalHeight: number
): Point => {
  const basePoint = {
    x: image.x + (pixel.x / naturalWidth) * image.width,
    y: image.y + (pixel.y / naturalHeight) * image.height,
  };
  const rotation = image.rotation ?? 0;
  if (!rotation) {
    return basePoint;
  }
  const center = { x: image.x + image.width / 2, y: image.y + image.height / 2 };
  return rotatePoint(basePoint, center, rotation);
};

const buildContourPaths = (
  contours: Array<{ points: Array<{ x: number; y: number }>; inner: boolean }>,
  image: PathImageData,
  naturalWidth: number,
  naturalHeight: number
): Array<{ d: string; inner: boolean }> => {
  return contours
    .map(contour => {
      if (!contour.points || contour.points.length === 0) {
        return null;
      }
      const points = contour.points.map(pt => mapPixelToWorldPoint(pt, image, naturalWidth, naturalHeight));
      const d = points
        .map((p, idx) => `${idx === 0 ? 'M' : 'L'}${p.x} ${p.y}`)
        .join(' ');
      return { d: `${d} Z`, inner: contour.inner };
    })
    .filter((item): item is { d: string; inner: boolean } => item !== null);
};

// --- State Type Definitions ---

interface UiState {
  isGridVisible: boolean;
  gridSize: number;
  gridSubdivisions: number;
  gridOpacity: number;
  backgroundColor: string;
  isStatusBarCollapsed: boolean;
  isSideToolbarCollapsed: boolean;
  isMainMenuCollapsed: boolean;
  mainMenuWidth: number;
  pngExportOptions: PngExportOptions;
  isStyleLibraryOpen: boolean;
  styleLibraryPosition: { x: number; y: number };
  isTimelineCollapsed: boolean;
  fps: number;
  isPlaying: boolean;
  isOnionSkinEnabled: boolean;
  onionSkinPrevFrames: number;
  onionSkinNextFrames: number;
  onionSkinOpacity: number;
}

interface AppState {
  contextMenu: { isOpen: boolean; x: number; y: number; worldX: number; worldY: number } | null;
  styleClipboard: StyleClipboardData | null;
  styleLibrary: StyleClipboardData[];
  materialLibrary: MaterialData[];
  editingTextPathId: string | null;
  activeFileHandle: FileSystemFileHandle | null;
  activeFileName: string | null;
  isLoading: boolean;
  confirmationDialog: ConfirmationDialogState | null;
  croppingState: { pathId: string; originalPath: PathImageData } | null;
  currentCropRect: BBox | null;
  cropTool: 'crop' | 'magic-wand';
  cropMagicWandOptions: { threshold: number; contiguous: boolean };
  cropSelectionContours: Array<{ d: string; inner: boolean }> | null;
  cropPendingCutoutSrc: string | null;
  hasUnsavedChanges: boolean;
  lastSavedDocumentSignature: string | null;
}

// --- Initial State Loaders ---

/**
 * 获取 UI 片段的初始状态。
 */
const getInitialUiState = (): UiState => {
  // 根据屏幕宽度判断是否为移动端
  const isMobile = typeof window !== 'undefined' && window.matchMedia('(max-width: 768px)').matches;
  return {
    isGridVisible: getLocalStorageItem('whiteboard_isGridVisible', true),
    gridSize: getLocalStorageItem('whiteboard_gridSize', 100),
    gridSubdivisions: getLocalStorageItem('whiteboard_gridSubdivisions', 5),
    gridOpacity: getLocalStorageItem('whiteboard_gridOpacity', 0.5),
    backgroundColor: getLocalStorageItem('whiteboard_backgroundColor', '#212529'),
    isStatusBarCollapsed: getLocalStorageItem('whiteboard_isStatusBarCollapsed', isMobile),
    isSideToolbarCollapsed: getLocalStorageItem('whiteboard_isSideToolbarCollapsed', isMobile),
    isMainMenuCollapsed: getLocalStorageItem('whiteboard_isMainMenuCollapsed', isMobile),
    mainMenuWidth: getLocalStorageItem('whiteboard_mainMenuWidth', 200),
    pngExportOptions: getLocalStorageItem('whiteboard_pngExportOptions', { scale: 1, highQuality: true, transparentBg: true }),
    isStyleLibraryOpen: false,
    styleLibraryPosition: { x: 0, y: 0 },
    isTimelineCollapsed: getLocalStorageItem('whiteboard_isTimelineCollapsed', true),
    fps: getLocalStorageItem('whiteboard_fps', 12),
    isPlaying: false,
    isOnionSkinEnabled: getLocalStorageItem('whiteboard_isOnionSkinEnabled', false),
    onionSkinPrevFrames: getLocalStorageItem('whiteboard_onionSkinPrevFrames', 1),
    onionSkinNextFrames: getLocalStorageItem('whiteboard_onionSkinNextFrames', 1),
    onionSkinOpacity: getLocalStorageItem('whiteboard_onionSkinOpacity', 0.4),
  };
};

const getInitialAppState = (): AppState => ({
  contextMenu: null,
  styleClipboard: null,
  styleLibrary: getLocalStorageItem('whiteboard_styleLibrary', []),
  materialLibrary: getLocalStorageItem('whiteboard_materialLibrary', []),
  editingTextPathId: null,
  activeFileHandle: null,
  activeFileName: null,
  isLoading: true,
  confirmationDialog: null,
  croppingState: null,
  currentCropRect: null,
  cropTool: 'crop',
  cropMagicWandOptions: { threshold: 20, contiguous: true },
  cropSelectionContours: null,
  cropPendingCutoutSrc: null,
  hasUnsavedChanges: true,
  lastSavedDocumentSignature: null,
});


/**
 * 集中管理整个应用状态的主 Hook。
 * @returns 返回一个包含所有状态和操作函数的对象。
 */
export const useAppStore = () => {
  // UI slice migrated to Zustand; keep API stable by bridging setUiState
  const uiState = useUiStore();
  const initialFpsRef = useRef(uiState.fps);
  const initialFitRequestedRef = useRef(false);
  const setUiState = useCallback((updater: (s: UiState) => UiState) => {
    // Replace entire UI slice with updater result to mirror previous React setState pattern
    useUiStore.setState(updater as (prev: UiState) => UiState, true);
  }, []);
  const [appState, setAppState] = useState<AppState>(getInitialAppState);
  const [cropHistory, setCropHistory] = useState<{ past: BBox[]; future: BBox[] }>({ past: [], future: [] });
  const [cropEditedSrc, setCropEditedSrc] = useState<string | null>(null);
  const cropImageCacheRef = useRef<{
    naturalWidth: number;
    naturalHeight: number;
    imageData: ImageData;
  } | null>(null);
  const cropMagicWandResultRef = useRef<{ imageData: ImageData; newSrc: string } | null>(null);
  const cropMagicWandSampleRef = useRef<{ x: number; y: number } | null>(null);

  const pathState = usePathsStore();
  const { paths, frames, setCurrentFrameIndex, setSelectedPathIds } = pathState;

  const currentDocumentSignature = useMemo(
    () => createDocumentSignature(frames, uiState.backgroundColor, uiState.fps),
    [frames, uiState.backgroundColor, uiState.fps]
  );

  useEffect(() => {
    if (!appState.croppingState) {
      cropImageCacheRef.current = null;
      cropMagicWandResultRef.current = null;
      return;
    }

    let isCancelled = false;
    const load = async () => {
      const { originalPath } = appState.croppingState!;
      try {
        const src = cropEditedSrc ?? (await getImageDataUrl(originalPath));
        if (isCancelled) return;
        const img = new Image();
        img.crossOrigin = 'anonymous';
        img.src = src;
        await new Promise((resolve, reject) => {
          img.onload = () => resolve(undefined);
          img.onerror = (err) => reject(err);
        });
        if (isCancelled) return;
        const canvas = document.createElement('canvas');
        const width = img.naturalWidth || img.width;
        const height = img.naturalHeight || img.height;
        canvas.width = width;
        canvas.height = height;
        const ctx = canvas.getContext('2d');
        if (!ctx) {
          console.warn('Unable to acquire 2D context for magic wand preparation');
          return;
        }
        ctx.drawImage(img, 0, 0);
        const data = ctx.getImageData(0, 0, width, height);
        cropImageCacheRef.current = { naturalWidth: width, naturalHeight: height, imageData: data };
      } catch (err) {
        console.error('Failed to load image for cropping', err);
      }
    };

    void load();

    return () => {
      isCancelled = true;
    };
  }, [appState.croppingState?.pathId, cropEditedSrc, appState.croppingState?.originalPath.fileId]);

  // --- Memoized Setters for State Properties ---
  const setIsGridVisible = useCallback((val: boolean | ((prev: boolean) => boolean)) => setUiState(s => ({ ...s, isGridVisible: typeof val === 'function' ? val(s.isGridVisible) : val })), []);
  const setGridSize = useCallback((val: number | ((prev: number) => number)) => setUiState(s => ({ ...s, gridSize: typeof val === 'function' ? val(s.gridSize) : val })), []);
  const setGridSubdivisions = useCallback((val: number | ((prev: number) => number)) => setUiState(s => ({ ...s, gridSubdivisions: typeof val === 'function' ? val(s.gridSubdivisions) : val })), []);
  const setGridOpacity = useCallback((val: number | ((prev: number) => number)) => setUiState(s => ({ ...s, gridOpacity: typeof val === 'function' ? val(s.gridOpacity) : val })), []);
  const setBackgroundColor = useCallback((val: string | ((prev: string) => string)) => setUiState(s => ({ ...s, backgroundColor: typeof val === 'function' ? val(s.backgroundColor) : val })), []);
  const setIsStatusBarCollapsed = useCallback((val: boolean | ((prev: boolean) => boolean)) => setUiState(s => ({ ...s, isStatusBarCollapsed: typeof val === 'function' ? val(s.isStatusBarCollapsed) : val })), []);
  const setIsSideToolbarCollapsed = useCallback((val: boolean | ((prev: boolean) => boolean)) => setUiState(s => ({ ...s, isSideToolbarCollapsed: typeof val === 'function' ? val(s.isSideToolbarCollapsed) : val })), []);
  const setIsMainMenuCollapsed = useCallback((val: boolean | ((prev: boolean) => boolean)) => setUiState(s => ({ ...s, isMainMenuCollapsed: typeof val === 'function' ? val(s.isMainMenuCollapsed) : val })), []);
  const setMainMenuWidth = useCallback((val: number | ((prev: number) => number)) => setUiState(s => ({ ...s, mainMenuWidth: typeof val === 'function' ? val(s.mainMenuWidth) : val })), []);
  const setPngExportOptions = useCallback((val: PngExportOptions | ((prev: PngExportOptions) => PngExportOptions)) => setUiState(s => ({ ...s, pngExportOptions: typeof val === 'function' ? val(s.pngExportOptions) : val })), []);
  const setIsStyleLibraryOpen = useCallback((val: boolean | ((prev: boolean) => boolean)) => setUiState(s => ({ ...s, isStyleLibraryOpen: typeof val === 'function' ? val(s.isStyleLibraryOpen) : val })), []);
  const setStyleLibraryPosition = useCallback((val: { x: number; y: number } | ((prev: { x: number; y: number }) => { x: number; y: number })) => setUiState(s => ({ ...s, styleLibraryPosition: typeof val === 'function' ? val(s.styleLibraryPosition) : val })), []);
  const setIsTimelineCollapsed = useCallback((val: boolean | ((prev: boolean) => boolean)) => setUiState(s => ({ ...s, isTimelineCollapsed: typeof val === 'function' ? val(s.isTimelineCollapsed) : val })), []);
  const setFps = useCallback((val: number | ((prev: number) => number)) => setUiState(s => ({ ...s, fps: typeof val === 'function' ? val(s.fps) : val })), []);
  const setIsPlaying = useCallback((val: boolean | ((prev: boolean) => boolean)) => setUiState(s => ({ ...s, isPlaying: typeof val === 'function' ? val(s.isPlaying) : val })), []);
  const setIsOnionSkinEnabled = useCallback((val: boolean | ((prev: boolean) => boolean)) => setUiState(s => ({ ...s, isOnionSkinEnabled: typeof val === 'function' ? val(s.isOnionSkinEnabled) : val })), []);
  const setOnionSkinPrevFrames = useCallback((val: number | ((prev: number) => number)) => setUiState(s => ({ ...s, onionSkinPrevFrames: typeof val === 'function' ? val(s.onionSkinPrevFrames) : val })), []);
  const setOnionSkinNextFrames = useCallback((val: number | ((prev: number) => number)) => setUiState(s => ({ ...s, onionSkinNextFrames: typeof val === 'function' ? val(s.onionSkinNextFrames) : val })), []);
  const setOnionSkinOpacity = useCallback((val: number | ((prev: number) => number)) => setUiState(s => ({ ...s, onionSkinOpacity: typeof val === 'function' ? val(s.onionSkinOpacity) : val })), []);

  const setContextMenu = useCallback((val: AppState['contextMenu'] | ((prev: AppState['contextMenu']) => AppState['contextMenu'])) => setAppState(s => ({ ...s, contextMenu: typeof val === 'function' ? val(s.contextMenu) : val })), []);
  const setStyleClipboard = useCallback((val: AppState['styleClipboard'] | ((prev: AppState['styleClipboard']) => AppState['styleClipboard'])) => setAppState(s => ({ ...s, styleClipboard: typeof val === 'function' ? val(s.styleClipboard) : val })), []);
  const setStyleLibrary = useCallback((val: AppState['styleLibrary'] | ((prev: AppState['styleLibrary']) => AppState['styleLibrary'])) => setAppState(s => ({ ...s, styleLibrary: typeof val === 'function' ? val(s.styleLibrary) : val })), []);
  const setMaterialLibrary = useCallback((val: AppState['materialLibrary'] | ((prev: AppState['materialLibrary']) => AppState['materialLibrary'])) => setAppState(s => ({ ...s, materialLibrary: typeof val === 'function' ? val(s.materialLibrary) : val })), []);
  const setEditingTextPathId = useCallback((val: AppState['editingTextPathId'] | ((prev: AppState['editingTextPathId']) => AppState['editingTextPathId'])) => setAppState(s => ({ ...s, editingTextPathId: typeof val === 'function' ? val(s.editingTextPathId) : val })), []);
  const setActiveFileHandle = useCallback((val: AppState['activeFileHandle'] | ((prev: AppState['activeFileHandle']) => AppState['activeFileHandle'])) => setAppState(s => ({ ...s, activeFileHandle: typeof val === 'function' ? val(s.activeFileHandle) : val })), []);
  const setActiveFileName = useCallback((val: AppState['activeFileName'] | ((prev: AppState['activeFileName']) => AppState['activeFileName'])) => setAppState(s => ({ ...s, activeFileName: typeof val === 'function' ? val(s.activeFileName) : val })), []);
  const setIsLoading = useCallback((val: AppState['isLoading'] | ((prev: AppState['isLoading']) => AppState['isLoading'])) => setAppState(s => ({ ...s, isLoading: typeof val === 'function' ? val(s.isLoading) : val })), []);
  const setConfirmationDialog = useCallback((val: AppState['confirmationDialog'] | ((prev: AppState['confirmationDialog']) => AppState['confirmationDialog'])) => setAppState(s => ({ ...s, confirmationDialog: typeof val === 'function' ? val(s.confirmationDialog) : val })), []);
  const setCroppingState = useCallback((val: AppState['croppingState'] | ((prev: AppState['croppingState']) => AppState['croppingState'])) => setAppState(s => ({ ...s, croppingState: typeof val === 'function' ? val(s.croppingState) : val })), []);
  const setCurrentCropRect = useCallback((val: AppState['currentCropRect'] | ((prev: AppState['currentCropRect']) => AppState['currentCropRect'])) => setAppState(s => ({ ...s, currentCropRect: typeof val === 'function' ? val(s.currentCropRect) : val })), []);
  const setCropTool = useCallback((tool: AppState['cropTool']) => setAppState(s => ({ ...s, cropTool: tool })), []);
  const setCropMagicWandOptions = useCallback((val: Partial<AppState['cropMagicWandOptions']>) => setAppState(s => ({
    ...s,
    cropMagicWandOptions: { ...s.cropMagicWandOptions, ...val },
  })), []);
  const clearCropSelection = useCallback(() => {
    cropMagicWandResultRef.current = null;
    cropMagicWandSampleRef.current = null;
    setAppState(s => ({ ...s, cropSelectionContours: null, cropPendingCutoutSrc: null }));
  }, []);

  const performMagicWandSelection = useCallback((pixel: { x: number; y: number }) => {
    const cropping = appState.croppingState;
    if (!cropping || appState.cropTool !== 'magic-wand') return;
    const cache = cropImageCacheRef.current;
    if (!cache) return;

    const { threshold, contiguous } = appState.cropMagicWandOptions;
    const result = removeBackground(cache.imageData, { x: pixel.x, y: pixel.y, threshold, contiguous });
    if (!result.mask) {
      cropMagicWandResultRef.current = null;
      setAppState(s => ({ ...s, cropSelectionContours: null, cropPendingCutoutSrc: null }));
      return;
    }

    const previewCanvas = document.createElement('canvas');
    previewCanvas.width = cache.naturalWidth;
    previewCanvas.height = cache.naturalHeight;
    const previewCtx = previewCanvas.getContext('2d');
    if (!previewCtx) {
      console.warn('Unable to preview magic wand selection');
      return;
    }
    previewCtx.putImageData(result.image, 0, 0);
    const newSrc = previewCanvas.toDataURL();

    cropMagicWandResultRef.current = { imageData: result.image, newSrc };

    const contourPaths = buildContourPaths(result.contours, cropping.originalPath, cache.naturalWidth, cache.naturalHeight);
    setAppState(s => ({
      ...s,
      cropSelectionContours: contourPaths,
      cropPendingCutoutSrc: newSrc,
    }));
  }, [appState.croppingState, appState.cropMagicWandOptions, appState.cropTool]);

  const selectMagicWandAt = useCallback((point: Point) => {
    const cropping = appState.croppingState;
    if (!cropping || appState.cropTool !== 'magic-wand') return;
    const cache = cropImageCacheRef.current;
    if (!cache) return;

    const local = mapWorldPointToImagePixel(point, cropping.originalPath, cache.naturalWidth, cache.naturalHeight);
    if (!local) return;
    cropMagicWandSampleRef.current = { x: local.x, y: local.y };
    performMagicWandSelection(local);
  }, [appState.croppingState, appState.cropTool, performMagicWandSelection]);

  useEffect(() => {
    if (!cropMagicWandSampleRef.current) return;
    if (!appState.croppingState || appState.cropTool !== 'magic-wand') return;
    performMagicWandSelection(cropMagicWandSampleRef.current);
  }, [appState.cropMagicWandOptions, appState.cropTool, appState.croppingState, performMagicWandSelection]);

  const applyMagicWandSelection = useCallback(() => {
    const cropping = appState.croppingState;
    if (!cropping || !cropMagicWandResultRef.current) return;
    const result = cropMagicWandResultRef.current;
    const { newSrc, imageData } = result;

    void (async () => {
      const filesStore = useFilesStore.getState();
      const { fileId } = await filesStore.ingestDataUrl(newSrc);

      pathState.setPaths(prev => prev.map(p =>
        p.id === cropping.pathId ? { ...(p as PathImageData), fileId } : p
      ));
      setCroppingState(prev => (
        prev && prev.pathId === cropping.pathId
          ? { ...prev, originalPath: { ...prev.originalPath, fileId } }
          : prev
      ));

      if (cropImageCacheRef.current) {
        cropImageCacheRef.current = {
          ...cropImageCacheRef.current,
          imageData,
        };
      }
      setCropEditedSrc(newSrc);
      clearCropSelection();
    })();
  }, [appState.croppingState, pathState.setPaths, setCroppingState, clearCropSelection]);

  const cancelMagicWandSelection = useCallback(() => {
    clearCropSelection();
  }, [clearCropSelection]);

  const markDocumentSaved = useCallback((signature: string) => {
    setAppState(prev => ({ ...prev, lastSavedDocumentSignature: signature, hasUnsavedChanges: false }));
  }, []);

  const pushCropHistory = useCallback((rect: BBox) => {
    setCropHistory(h => ({ past: [...h.past, rect], future: [] }));
  }, []);

  const undoCropRect = useCallback(() => {
    if (!appState.currentCropRect) return;
    setCropHistory(h => {
      if (h.past.length === 0) return h;
      const prev = h.past[h.past.length - 1];
      setCurrentCropRect(prev);
      return { past: h.past.slice(0, -1), future: [appState.currentCropRect as BBox, ...h.future] };
    });
  }, [appState.currentCropRect, setCurrentCropRect]);

  const redoCropRect = useCallback(() => {
    if (!appState.currentCropRect) return;
    setCropHistory(h => {
      if (h.future.length === 0) return h;
      const [next, ...rest] = h.future;
      setCurrentCropRect(next);
      return { past: [...h.past, appState.currentCropRect as BBox], future: rest };
    });
  }, [appState.currentCropRect, setCurrentCropRect]);

  const trimTransparentEdges = useCallback(() => {
    const cropping = appState.croppingState;
    const cache = cropImageCacheRef.current;
    if (!cropping || !cache) return;

    const bounds = getOpaqueBounds(cache.imageData);
    if (!bounds) return;

    const scaleX = cropping.originalPath.width / cache.naturalWidth;
    const scaleY = cropping.originalPath.height / cache.naturalHeight;
    const newRect: BBox = {
      x: cropping.originalPath.x + bounds.x * scaleX,
      y: cropping.originalPath.y + bounds.y * scaleY,
      width: bounds.width * scaleX,
      height: bounds.height * scaleY,
    };

    const prevRect = appState.currentCropRect ?? {
      x: cropping.originalPath.x,
      y: cropping.originalPath.y,
      width: cropping.originalPath.width,
      height: cropping.originalPath.height,
    };

    const delta = Math.abs(prevRect.x - newRect.x)
      + Math.abs(prevRect.y - newRect.y)
      + Math.abs(prevRect.width - newRect.width)
      + Math.abs(prevRect.height - newRect.height);
    if (delta < 1e-6) return;

    pushCropHistory(prevRect);
    setCurrentCropRect(newRect);
  }, [appState.croppingState, appState.currentCropRect, pushCropHistory, setCurrentCropRect]);

  const showConfirmation = useCallback((title: string, message: string, onConfirm: () => void | Promise<void>, confirmButtonText?: string) => {
    setConfirmationDialog({
      isOpen: true,
      title,
      message,
      onConfirm: async () => { await onConfirm(); setConfirmationDialog(null); },
      confirmButtonText
    });
  }, []);
  const hideConfirmation = useCallback(() => { setConfirmationDialog(null); }, []);

  const canClear = useMemo(() => paths.length > 0, [paths]);
  const canClearAllData = useMemo(
    () => frames.length > 1 || frames.some(f => (f.paths ?? []).length > 0),
    [frames]
  );
  const handleClear = useCallback(() => {
    if (canClear) {
      showConfirmation(
        '清空画布',
        '确定要清空整个画布吗？此操作无法撤销。',
        () => {
          pathState.setPaths([]);
          setSelectedPathIds([]);
        },
        '清空'
      );
    }
  }, [canClear, pathState, showConfirmation, setSelectedPathIds]);

  const handleClearAllData = useCallback(() => {
    if (!canClearAllData) return;
    showConfirmation(
      '清空数据',
      '确定要清空所有动画帧中的数据吗？此操作无法撤销。',
      () => {
        const resetFrames = [{ paths: [] } as Frame];
        // Reset the timeline to a single empty frame so no leftover thumbnails remain
        pathState.handleLoadFile(resetFrames, 0);
        setSelectedPathIds([]);
      },
      '清空'
    );
  }, [canClearAllData, pathState, showConfirmation, setSelectedPathIds]);
  
  const groupIsolation = useGroupIsolation(pathState);
  const { activePaths, activePathState } = groupIsolation;

  const viewTransform = useViewTransform();
  const requestFitToContent = useViewTransformStore(s => s.requestFitToContent);
  const toolbarState = useToolsStore(activePaths, pathState.selectedPathIds, activePathState.setPaths, pathState.setSelectedPathIds, pathState.beginCoalescing, pathState.endCoalescing);
  
  const handleResetPreferences = useCallback(() => {
    showConfirmation(
      '重置偏好设置',
      '您确定要重置所有偏好设置吗？此操作将重置您的工具和UI设置，但您的绘图内容将保留。',
      async () => {
        const keysToPreserve = new Set([
          'whiteboard_frames',
          'whiteboard_currentFrameIndex',
          'whiteboard_styleLibrary',
          'whiteboard_materialLibrary',
        ]);
        
        const keysToRemove: string[] = [];
        for (let i = 0; i < localStorage.length; i++) {
          const key = localStorage.key(i);
          if (key && key.startsWith('whiteboard_') && !keysToPreserve.has(key)) {
            keysToRemove.push(key);
          }
        }
        
        keysToRemove.forEach(key => localStorage.removeItem(key));
        await idb.del('last-active-file-handle');

        // Reset state in place instead of reloading
        setUiState(getInitialUiState());
        toolbarState.resetState();
        setActiveFileName(null);
      },
      '重置'
    );
  }, [showConfirmation, setUiState, toolbarState, setActiveFileName]);

  const handleTextChange = useCallback((pathId: string, newText: string) => {
      activePathState.setPaths(prev => prev.map(p => (p.id === pathId && p.tool === 'text') ? { ...p, text: newText, ...measureText(newText, (p as TextData).fontSize, (p as TextData).fontFamily) } : p));
  }, [activePathState]);
  const handleTextEditCommit = useCallback(() => { pathState.endCoalescing(); setEditingTextPathId(null); }, [pathState, setEditingTextPathId]);
  
  const confirmCrop = useCallback(() => {
    if (!appState.croppingState || !appState.currentCropRect) return;
    const { pathId, originalPath } = appState.croppingState;
    const cropRect = appState.currentCropRect;
    const performCrop = async () => {
      const img = new Image();
      img.crossOrigin = 'anonymous';
      const baseSrc = cropEditedSrc ?? (await getImageDataUrl(originalPath));
      img.src = baseSrc;
      await new Promise<void>((resolve, reject) => {
        img.onload = () => resolve();
        img.onerror = err => reject(err);
      });

      const naturalWidth = img.naturalWidth || img.width;
      const naturalHeight = img.naturalHeight || img.height;
      const scaleX = naturalWidth / originalPath.width;
      const scaleY = naturalHeight / originalPath.height;

      const sourceX = (cropRect.x - originalPath.x) * scaleX;
      const sourceY = (cropRect.y - originalPath.y) * scaleY;
      const sourceWidth = Math.max(1, Math.round(cropRect.width * scaleX));
      const sourceHeight = Math.max(1, Math.round(cropRect.height * scaleY));

      const canvas = document.createElement('canvas');
      canvas.width = sourceWidth;
      canvas.height = sourceHeight;
      const ctx = canvas.getContext('2d');
      if (!ctx) return;

      ctx.drawImage(img, sourceX, sourceY, sourceWidth, sourceHeight, 0, 0, sourceWidth, sourceHeight);

      const newSrc = canvas.toDataURL();
      const filesStore = useFilesStore.getState();
      const { fileId } = await filesStore.ingestDataUrl(newSrc);
      const rotation = originalPath.rotation ?? 0;

      const oldCenter = {
        x: originalPath.x + originalPath.width / 2,
        y: originalPath.y + originalPath.height / 2,
      };
      const newCenterLocal = {
        x: cropRect.width / 2,
        y: cropRect.height / 2,
      };
      const offsetLocal = {
        x: cropRect.x - originalPath.x - (originalPath.width / 2 - newCenterLocal.x),
        y: cropRect.y - originalPath.y - (originalPath.height / 2 - newCenterLocal.y),
      };
      const rotatedOffset = rotatePoint(offsetLocal, { x: 0, y: 0 }, rotation);
      const newCenter = {
        x: oldCenter.x + rotatedOffset.x,
        y: oldCenter.y + rotatedOffset.y,
      };

      const newX = newCenter.x - newCenterLocal.x;
      const newY = newCenter.y - newCenterLocal.y;

      activePathState.setPaths(prev => prev.map(p =>
        p.id === pathId
          ? { ...(p as PathImageData), fileId, x: newX, y: newY, width: cropRect.width, height: cropRect.height, rotation }
          : p
      ));

      setCroppingState(null);
      setCurrentCropRect(null);
      setCropHistory({ past: [], future: [] });
      setCropEditedSrc(null);
      clearCropSelection();
      setAppState(prev => ({ ...prev, cropTool: 'crop' }));
      pathState.endCoalescing();
    };

    void performCrop();
  }, [appState.croppingState, appState.currentCropRect, activePathState, pathState, setCroppingState, setCurrentCropRect, cropEditedSrc, clearCropSelection]);

  const cancelCrop = useCallback(() => {
    clearCropSelection();
    setCropEditedSrc(null);
    setAppState(prev => ({ ...prev, cropTool: 'crop' }));
    setCroppingState(null);
    setCurrentCropRect(null);
    setCropHistory({ past: [], future: [] });
    pathState.endCoalescing();
  }, [setCroppingState, setCurrentCropRect, pathState, clearCropSelection]);

  const handleUndo = useCallback(() => {
    if (appState.croppingState) {
      if (cropHistory.past.length > 0) {
        undoCropRect();
      } else {
        cancelCrop();
        pathState.undo();
      }
    } else {
      pathState.undo();
    }
  }, [appState.croppingState, cropHistory.past.length, undoCropRect, cancelCrop, pathState]);

  const handleRedo = useCallback(() => {
    if (appState.croppingState && cropHistory.future.length > 0) {
      redoCropRect();
    } else {
      pathState.redo();
    }
  }, [appState.croppingState, cropHistory.future.length, redoCropRect, pathState]);

  const canUndo = pathState.canUndo || (appState.croppingState !== null && cropHistory.past.length > 0);
  const canRedo = pathState.canRedo || (appState.croppingState !== null && cropHistory.future.length > 0);

  const onDoubleClick = useCallback((path: AnyPath) => {
      if (toolbarState.selectionMode !== 'move') return;
      if (path.tool === 'text') { setEditingTextPathId(path.id); pathState.beginCoalescing(); } 
      else if (path.tool === 'group') { groupIsolation.handleGroupDoubleClick(path.id); }
      else if (path.tool === 'image') {
          pathState.beginCoalescing();
          clearCropSelection();
          setCropEditedSrc(null);
          setCropTool('crop');
          setCroppingState({ pathId: path.id, originalPath: path as PathImageData });
          setCurrentCropRect({ x: path.x, y: path.y, width: path.width, height: path.height });
          setCropHistory({ past: [], future: [] });
          pathState.setSelectedPathIds([path.id]);
      }
  }, [toolbarState.selectionMode, pathState, groupIsolation, setEditingTextPathId, setCroppingState, setCurrentCropRect, clearCropSelection, setCropTool, setCropEditedSrc]);

  const drawingInteraction = useDrawing({ pathState: activePathState, toolbarState, viewTransform, ...uiState });
  const selectionInteraction = useSelection({ pathState: activePathState, toolbarState, viewTransform, ...uiState, onDoubleClick, croppingState: appState.croppingState, currentCropRect: appState.currentCropRect, setCurrentCropRect, pushCropHistory, cropTool: appState.cropTool, onMagicWandSample: selectMagicWandAt });
  const pointerInteraction = usePointerInteraction({ tool: toolbarState.tool, viewTransform, drawingInteraction, selectionInteraction });
  
  const handleSetTool = useCallback((newTool: Tool) => {
    if (newTool === toolbarState.tool) return;
    if (appState.croppingState) cancelCrop();
    if (drawingInteraction.drawingShape) drawingInteraction.cancelDrawingShape();
    if (pathState.currentPenPath) pathState.handleCancelPenPath();
    if (pathState.currentLinePath) pathState.handleCancelLinePath();
    if (pathState.currentBrushPath) pathState.setCurrentBrushPath(null);
    toolbarState.setTool(newTool);
  }, [toolbarState, pathState, drawingInteraction, appState.croppingState, cancelCrop]);

  const handleToggleStyleLibrary = useCallback((event: React.MouseEvent<HTMLButtonElement>) => {
    setUiState(s => {
      const isOpening = !s.isStyleLibraryOpen;
      let newPosition = s.styleLibraryPosition;
  
      if (isOpening) {
        const buttonRect = event.currentTarget.getBoundingClientRect();
        const panelWidth = 288; // w-72
        const panelHeight = 350; // estimate
        const gap = 12;
        const margin = 10;
  
        let x = buttonRect.left - panelWidth - gap;
        let y = buttonRect.top + buttonRect.height / 2 - panelHeight / 2;
  
        // Ensure it's within viewport bounds
        x = Math.max(margin, Math.min(x, window.innerWidth - panelWidth - margin));
        y = Math.max(margin, Math.min(y, window.innerHeight - panelHeight - margin));
        
        newPosition = { x, y };
      }
  
      return {
        ...s,
        isStyleLibraryOpen: isOpening,
        styleLibraryPosition: newPosition,
      };
    });
  }, []);

  const appActions = useAppActions({
    paths: activePaths, backgroundColor: uiState.backgroundColor, selectedPathIds: pathState.selectedPathIds,
    pathState: { ...activePathState, handleLoadFile: pathState.handleLoadFile },
    toolbarState, viewTransform, getPointerPosition: viewTransform.getPointerPosition, ...appState,
    setActiveFileHandle, setActiveFileName, setBackgroundColor, setStyleClipboard, setStyleLibrary,
    setMaterialLibrary, pngExportOptions: uiState.pngExportOptions, showConfirmation,
    frames, fps: uiState.fps, setFps, requestFitToContent,
    markDocumentSaved,
  });

  useEffect(() => {
    setAppState(prev => {
      if (prev.lastSavedDocumentSignature === null) {
        if (!prev.hasUnsavedChanges) {
          return { ...prev, hasUnsavedChanges: true };
        }
        return prev;
      }
      const hasChanges = prev.lastSavedDocumentSignature !== currentDocumentSignature;
      if (hasChanges !== prev.hasUnsavedChanges) {
        return { ...prev, hasUnsavedChanges: hasChanges };
      }
      return prev;
    });
  }, [currentDocumentSignature]);

  useEffect(() => {
    if (initialFitRequestedRef.current || appState.isLoading) {
      return;
    }
    initialFitRequestedRef.current = true;
    const hasContent = frames.some(frame => (frame.paths?.length ?? 0) > 0);
    if (hasContent) {
      requestFitToContent();
    }
  }, [appState.isLoading, frames, requestFitToContent]);
  
  useEffect(() => {
    const loadLastFile = async () => {
      setIsLoading(true);
      try {
        const handle = await idb.get<FileSystemFileHandle>('last-active-file-handle');
        if (!handle) {
          setIsLoading(false);
          return;
        }

        if ((await handle.queryPermission({ mode: 'read' })) !== 'granted') {
          await idb.del('last-active-file-handle');
          setActiveFileName(null);
          setIsLoading(false);
          return;
        }

        const file = await handle.getFile();
        const contents = await file.text();
        if (!contents) {
            setIsLoading(false);
            return;
        }

        const data: WhiteboardData = JSON.parse(contents);
        if (data?.type === 'whiteboard/shapes' && (data.frames || data.paths)) {
          const framesToLoad = data.frames || [{ paths: data.paths ?? [] }];
          const nextBackground = data.backgroundColor ?? '#212529';
          const nextFps = data.fps ?? initialFpsRef.current;
          pathState.handleLoadFile(framesToLoad);
          requestFitToContent();
          initialFitRequestedRef.current = true;
          setBackgroundColor(nextBackground);
          if (setFps && data.fps) setFps(data.fps);

          setActiveFileHandle(handle);
          setActiveFileName(handle.name);
          markDocumentSaved(createDocumentSignature(framesToLoad, nextBackground, nextFps));
        }
      } catch (error) {
        console.error("Failed to load last session:", error);
        await idb.del('last-active-file-handle').catch(() => {});
        setActiveFileName(null);
      } finally {
        setIsLoading(false);
      }
    };
    loadLastFile();
  }, [pathState.handleLoadFile, setActiveFileHandle, setActiveFileName, setBackgroundColor, setIsLoading, setFps, markDocumentSaved, initialFpsRef]);

  useEffect(() => {
    if (!uiState.isPlaying || frames.length === 0) return;
    let frameInterval = 1000 / uiState.fps;
    let lastFrameTime = 0;
    let animationFrameId: number;
    const animate = (timestamp: number) => {
        if (timestamp - lastFrameTime > frameInterval) {
            lastFrameTime = timestamp;
            setCurrentFrameIndex(prev => (prev + 1) % frames.length);
        }
        animationFrameId = requestAnimationFrame(animate);
    };
    animationFrameId = requestAnimationFrame(animate);
    return () => cancelAnimationFrame(animationFrameId);
  }, [uiState.isPlaying, uiState.fps, frames.length, setCurrentFrameIndex]);

  useEffect(() => {
    for (const [key, value] of Object.entries(uiState)) {
      if (!['isPlaying', 'styleLibraryPosition', 'isStyleLibraryOpen'].includes(key)) {
        localStorage.setItem(`whiteboard_${key}`, JSON.stringify(value));
      }
    }
  }, [uiState]);

  useEffect(() => { /* ... save libraries ... */ }, [appState.styleLibrary, appState.materialLibrary]);
  
  return {
    ...uiState, ...appState, ...pathState, ...groupIsolation, ...viewTransform, ...toolbarState,
    paths, // This should be current frame paths
    ...appActions, drawingInteraction, selectionInteraction, pointerInteraction,
    setIsGridVisible, setGridSize, setGridSubdivisions, setGridOpacity, setBackgroundColor,
    setIsStatusBarCollapsed, setIsSideToolbarCollapsed, setIsMainMenuCollapsed, setMainMenuWidth,
    setPngExportOptions, setIsStyleLibraryOpen, setStyleLibraryPosition, setIsTimelineCollapsed,
    setFps, setIsPlaying, setContextMenu, setStyleClipboard, setStyleLibrary,
    setMaterialLibrary, setEditingTextPathId, setActiveFileHandle, setActiveFileName, setIsLoading,
    showConfirmation, hideConfirmation, setCroppingState, setCurrentCropRect, pushCropHistory,
    setCropTool, setCropMagicWandOptions, selectMagicWandAt, applyMagicWandSelection, cancelMagicWandSelection,
    confirmCrop, trimTransparentEdges, cancelCrop, handleTextChange, handleTextEditCommit, handleSetTool, handleToggleStyleLibrary,
    handleClear,
    handleClearAllData,
    handleResetPreferences,
    canClear,
    canClearAllData,
    setIsOnionSkinEnabled,
    setOnionSkinPrevFrames,
    setOnionSkinNextFrames,
    setOnionSkinOpacity,
    undo: handleUndo,
    redo: handleRedo,
    canUndo,
    canRedo,
  };
};<|MERGE_RESOLUTION|>--- conflicted
+++ resolved
@@ -19,13 +19,10 @@
 import type { FileSystemFileHandle } from 'wicg-file-system-access';
 import type { WhiteboardData, Tool, AnyPath, StyleClipboardData, MaterialData, TextData, PngExportOptions, ImageData as PathImageData, BBox, Frame, Point } from '../types';
 import { measureText, rotatePoint } from '@/lib/drawing';
-<<<<<<< HEAD
 import { removeBackground } from '@/lib/image';
 import { getImageDataUrl } from '@/lib/imageCache';
 import { useFilesStore } from '@/context/filesStore';
-=======
-import { removeBackground, getOpaqueBounds } from '@/lib/image';
->>>>>>> d32e3e89
+
 import { createDocumentSignature } from '@/lib/document';
 
 type ConfirmationDialogState = {
