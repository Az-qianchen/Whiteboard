/**
 * 本文件定义了图片裁剪工具栏组件。
 * 当用户进入裁剪模式时，此工具栏会显示，提供裁剪/抠图模式切换与操作选项。
 */
import React, { useMemo } from 'react';
import { useTranslation } from 'react-i18next';
import PanelButton from '@/components/PanelButton';
<<<<<<< HEAD
import { ICONS, getTimelinePanelBottomOffset } from '@/constants';
import { useAppContext } from '@/context/AppContext';
=======
import { ICONS } from '@/constants';

interface CropToolbarProps {
  isTimelineCollapsed: boolean;
  cropTool: 'crop' | 'magic-wand';
  setCropTool: (tool: 'crop' | 'magic-wand') => void;
  cropMagicWandOptions: { threshold: number; contiguous: boolean };
  setCropMagicWandOptions: (value: Partial<{ threshold: number; contiguous: boolean }>) => void;
  cropSelectionContours: Array<{ d: string; inner: boolean }> | null;
  applyMagicWandSelection: () => void;
  cancelMagicWandSelection: () => void;
  confirmCrop: () => void;
  cancelCrop: () => void;
}
>>>>>>> c3061f42

/**
 * 裁剪模式下显示的工具栏组件，提供裁剪、抠图及确认/取消裁剪等操作。
 */
<<<<<<< HEAD
export const CropToolbar: React.FC = () => {
  const { confirmCrop, cancelCrop } = useAppContext();

  return (
    <div
      className="absolute left-1/2 -translate-x-1/2 z-30 flex items-center gap-2 bg-[var(--ui-panel-bg)] backdrop-blur-lg shadow-xl border border-[var(--ui-panel-border)] rounded-xl p-2 text-[var(--text-primary)]"
      style={{ bottom: getTimelinePanelBottomOffset() }}
=======
export function CropToolbar({
  isTimelineCollapsed,
  cropTool,
  setCropTool,
  cropMagicWandOptions,
  setCropMagicWandOptions,
  cropSelectionContours,
  applyMagicWandSelection,
  cancelMagicWandSelection,
  confirmCrop,
  cancelCrop,
}: CropToolbarProps) {
  const { t } = useTranslation();
  const hasSelection = useMemo(
    () => Boolean(cropSelectionContours && cropSelectionContours.length > 0),
    [cropSelectionContours]
  );

  const handleThresholdChange = (event: React.ChangeEvent<HTMLInputElement>) => {
    const value = Number(event.target.value);
    if (!Number.isNaN(value)) {
      setCropMagicWandOptions({ threshold: value });
    }
  };

  const handleContiguousToggle = () => {
    setCropMagicWandOptions({ contiguous: !cropMagicWandOptions.contiguous });
  };

  return (
    <div
      className="absolute left-1/2 -translate-x-1/2 z-30 flex flex-col gap-3 bg-[var(--ui-panel-bg)] backdrop-blur-lg shadow-xl border border-[var(--ui-panel-border)] rounded-xl p-4 text-[var(--text-primary)] transition-all duration-300 ease-in-out"
      style={{ bottom: isTimelineCollapsed ? '1rem' : 'calc(12rem + 1rem)' }}
>>>>>>> c3061f42
    >
      <div className="flex flex-wrap items-center gap-3">
        <span className="text-sm text-[var(--text-secondary)]">{t('cropMode')}</span>
        <div className="flex items-center gap-1 bg-[var(--ui-element-bg)] rounded-lg p-1">
          <button
            type="button"
            className={`flex items-center gap-1 rounded-md px-3 py-1 text-sm font-medium transition-colors ${
              cropTool === 'crop'
                ? 'bg-[var(--accent-bg)] text-[var(--accent-primary)]'
                : 'text-[var(--text-secondary)] hover:text-[var(--text-primary)]'
            }`}
            onClick={() => setCropTool('crop')}
            aria-pressed={cropTool === 'crop'}
            title={t('cropAdjust')}
          >
            {React.cloneElement(ICONS.FRAME, { className: 'h-4 w-4' })}
            <span>{t('cropAdjust')}</span>
          </button>
          <button
            type="button"
            className={`flex items-center gap-1 rounded-md px-3 py-1 text-sm font-medium transition-colors ${
              cropTool === 'magic-wand'
                ? 'bg-[var(--accent-bg)] text-[var(--accent-primary)]'
                : 'text-[var(--text-secondary)] hover:text-[var(--text-primary)]'
            }`}
            onClick={() => setCropTool('magic-wand')}
            aria-pressed={cropTool === 'magic-wand'}
            title={t('cropMagicWand')}
          >
            {React.cloneElement(ICONS.TRACE_IMAGE, { className: 'h-4 w-4' })}
            <span>{t('cropMagicWand')}</span>
          </button>
        </div>
      </div>

      {cropTool === 'magic-wand' && (
        <div className="flex flex-wrap items-center gap-3">
          <label className="flex items-center gap-2 text-sm text-[var(--text-secondary)]" htmlFor="magic-wand-threshold">
            {t('threshold')}
            <input
              id="magic-wand-threshold"
              type="range"
              min={1}
              max={120}
              step={1}
              value={cropMagicWandOptions.threshold}
              onChange={handleThresholdChange}
              className="themed-slider w-36"
            />
            <span className="w-10 text-right font-medium text-[var(--text-primary)]">
              {cropMagicWandOptions.threshold}
            </span>
          </label>

          <PanelButton
            type="button"
            onClick={handleContiguousToggle}
            className={`!w-auto px-3 gap-2 text-sm font-medium transition-colors ${
              cropMagicWandOptions.contiguous
                ? '!bg-[var(--accent-bg)] text-[var(--accent-primary)]'
                : 'text-[var(--text-secondary)] hover:text-[var(--text-primary)]'
            }`}
            aria-pressed={cropMagicWandOptions.contiguous}
            title={t('contiguous')}
          >
            <span>{t('contiguous')}</span>
          </PanelButton>
        </div>
      )}

      {cropTool === 'magic-wand' && (
        <div className="flex flex-wrap items-center gap-3 text-xs text-[var(--text-secondary)]">
          <span>{t('clickImageToSelectArea')}</span>
          <div className="flex items-center gap-2">
            <PanelButton
              type="button"
              onClick={applyMagicWandSelection}
              disabled={!hasSelection}
              className="!w-auto px-3 gap-1 bg-[var(--accent-bg)] text-[var(--accent-primary)] hover:bg-[var(--accent-bg)] hover:opacity-90 disabled:opacity-60 disabled:cursor-not-allowed"
            >
              {React.cloneElement(ICONS.CHECK, { className: 'h-4 w-4' })}
              <span>{t('applySelection')}</span>
            </PanelButton>
            <PanelButton
              type="button"
              onClick={cancelMagicWandSelection}
              disabled={!hasSelection}
              className="!w-auto px-3 gap-1 text-[var(--danger-text)] hover:bg-[var(--danger-bg)] disabled:opacity-60 disabled:cursor-not-allowed"
            >
              {React.cloneElement(ICONS.X, { className: 'h-4 w-4' })}
              <span>{t('clearSelection')}</span>
            </PanelButton>
          </div>
        </div>
      )}

      <div className="flex flex-wrap items-center gap-2 justify-end">
        <PanelButton
          type="button"
          title={t('cancel')}
          onClick={cancelCrop}
          className="!w-auto px-3 gap-1 text-[var(--danger-text)] hover:bg-[var(--danger-bg)]"
        >
          {React.cloneElement(ICONS.X, { className: 'h-5 w-5' })}
          <span>{t('cancel')}</span>
        </PanelButton>
        <PanelButton
          type="button"
          title={t('confirm')}
          onClick={confirmCrop}
          className="!w-auto px-3 gap-1 bg-[var(--accent-bg)] text-[var(--accent-primary)] hover:bg-[var(--accent-bg)] hover:opacity-90"
        >
          {React.cloneElement(ICONS.CHECK, { className: 'h-5 w-5' })}
          <span>{t('confirm')}</span>
        </PanelButton>
      </div>
    </div>
  );
}<|MERGE_RESOLUTION|>--- conflicted
+++ resolved
@@ -5,30 +5,13 @@
 import React, { useMemo } from 'react';
 import { useTranslation } from 'react-i18next';
 import PanelButton from '@/components/PanelButton';
-<<<<<<< HEAD
 import { ICONS, getTimelinePanelBottomOffset } from '@/constants';
 import { useAppContext } from '@/context/AppContext';
-=======
-import { ICONS } from '@/constants';
 
-interface CropToolbarProps {
-  isTimelineCollapsed: boolean;
-  cropTool: 'crop' | 'magic-wand';
-  setCropTool: (tool: 'crop' | 'magic-wand') => void;
-  cropMagicWandOptions: { threshold: number; contiguous: boolean };
-  setCropMagicWandOptions: (value: Partial<{ threshold: number; contiguous: boolean }>) => void;
-  cropSelectionContours: Array<{ d: string; inner: boolean }> | null;
-  applyMagicWandSelection: () => void;
-  cancelMagicWandSelection: () => void;
-  confirmCrop: () => void;
-  cancelCrop: () => void;
-}
->>>>>>> c3061f42
 
 /**
  * 裁剪模式下显示的工具栏组件，提供裁剪、抠图及确认/取消裁剪等操作。
  */
-<<<<<<< HEAD
 export const CropToolbar: React.FC = () => {
   const { confirmCrop, cancelCrop } = useAppContext();
 
@@ -36,41 +19,6 @@
     <div
       className="absolute left-1/2 -translate-x-1/2 z-30 flex items-center gap-2 bg-[var(--ui-panel-bg)] backdrop-blur-lg shadow-xl border border-[var(--ui-panel-border)] rounded-xl p-2 text-[var(--text-primary)]"
       style={{ bottom: getTimelinePanelBottomOffset() }}
-=======
-export function CropToolbar({
-  isTimelineCollapsed,
-  cropTool,
-  setCropTool,
-  cropMagicWandOptions,
-  setCropMagicWandOptions,
-  cropSelectionContours,
-  applyMagicWandSelection,
-  cancelMagicWandSelection,
-  confirmCrop,
-  cancelCrop,
-}: CropToolbarProps) {
-  const { t } = useTranslation();
-  const hasSelection = useMemo(
-    () => Boolean(cropSelectionContours && cropSelectionContours.length > 0),
-    [cropSelectionContours]
-  );
-
-  const handleThresholdChange = (event: React.ChangeEvent<HTMLInputElement>) => {
-    const value = Number(event.target.value);
-    if (!Number.isNaN(value)) {
-      setCropMagicWandOptions({ threshold: value });
-    }
-  };
-
-  const handleContiguousToggle = () => {
-    setCropMagicWandOptions({ contiguous: !cropMagicWandOptions.contiguous });
-  };
-
-  return (
-    <div
-      className="absolute left-1/2 -translate-x-1/2 z-30 flex flex-col gap-3 bg-[var(--ui-panel-bg)] backdrop-blur-lg shadow-xl border border-[var(--ui-panel-border)] rounded-xl p-4 text-[var(--text-primary)] transition-all duration-300 ease-in-out"
-      style={{ bottom: isTimelineCollapsed ? '1rem' : 'calc(12rem + 1rem)' }}
->>>>>>> c3061f42
     >
       <div className="flex flex-wrap items-center gap-3">
         <span className="text-sm text-[var(--text-secondary)]">{t('cropMode')}</span>
