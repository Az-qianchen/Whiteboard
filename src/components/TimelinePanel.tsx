--- conflicted
+++ resolved
@@ -203,7 +203,6 @@
                                  <span className="text-xs text-[var(--text-secondary)]">%</span>
                                 </div>
                             </div>
-<<<<<<< HEAD
                             <div className="flex items-center gap-1.5">
                                 <label htmlFor="prev-frames-input" className="text-sm font-medium text-[var(--text-secondary)]">之前</label>
                                 <div className="flex items-center bg-black/20 rounded-md h-[28px] px-1.5 w-14">
@@ -222,36 +221,6 @@
                                     value={onionSkinNextFrames} onChange={(e) => setOnionSkinNextFrames(Math.max(0, parseInt(e.target.value) || 0))}
                                     className="w-full bg-transparent text-xs text-center outline-none text-[var(--text-primary)] hide-spinners"
                                 />
-=======
-                            <div className={PANEL_CLASSES.control}>
-                                <label htmlFor="prev-frames-input" className={PANEL_CLASSES.label}>之前</label>
-                                <div className={PANEL_CLASSES.inputWrapper}>
-                                    <input
-                                        id="prev-frames-input"
-                                        type="number"
-                                        min="0"
-                                        max="10"
-                                        step="1"
-                                        value={onionSkinPrevFrames}
-                                        onChange={(e) => setOnionSkinPrevFrames(Math.max(0, parseInt(e.target.value) || 0))}
-                                        className={`${PANEL_CLASSES.input} hide-spinners`}
-                                    />
-                                </div>
-                            </div>
-                            <div className={PANEL_CLASSES.control}>
-                                <label htmlFor="next-frames-input" className={PANEL_CLASSES.label}>之后</label>
-                                <div className={PANEL_CLASSES.inputWrapper}>
-                                    <input
-                                        id="next-frames-input"
-                                        type="number"
-                                        min="0"
-                                        max="10"
-                                        step="1"
-                                        value={onionSkinNextFrames}
-                                        onChange={(e) => setOnionSkinNextFrames(Math.max(0, parseInt(e.target.value) || 0))}
-                                        className={`${PANEL_CLASSES.input} hide-spinners`}
-                                    />
->>>>>>> 33ebc517
                                 </div>
                             </div>
                         </div>
