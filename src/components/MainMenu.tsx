/** 主菜单组件，包含基本操作面板 */
import React, { Fragment, useState } from 'react';
import { Popover, Transition, Tab } from '@headlessui/react';
import { Paintbrush } from 'lucide-react';
import { ICONS } from '../constants';
import PanelButton from '@/components/PanelButton';
import { FloatingColorPicker } from './FloatingColorPicker';
import { StatusBar } from './StatusBar';
import type { PngExportOptions, AnimationExportOptions } from '../types';
import { LayersPanel } from './layers-panel/LayersPanel';
import { FloatingPngExporter } from './FloatingPngExporter';
import { FloatingAnimationExporter } from './FloatingAnimationExporter';
import LanguageSelector from './LanguageSelector';
import { useTranslation } from 'react-i18next';

// --- 主菜单组件 ---

interface MainMenuProps {
  onSave: () => Promise<void>;
  onSaveAs: () => Promise<void>;
  onOpen: () => void;
  onImport: () => void;
  onClear: () => void;
  canClear: boolean;
  onClearAllData: () => void;
  canClearAllData: boolean;
  onExportSvg: () => Promise<void>;
  onExportPng: () => Promise<void>;
  onExportAnimation: (options: AnimationExportOptions) => Promise<void>;
  canExport: boolean;
  frameCount: number;
  backgroundColor: string;
  setBackgroundColor: (color: string) => void;
  activeFileName: string | null;
  onResetPreferences: () => void;
  // StatusBar Props
  zoomLevel: number;
  selectionInfo: any;
  elementCount: number;
  canvasWidth: number;
  canvasHeight: number;
  isStatusBarCollapsed: boolean;
  setIsStatusBarCollapsed: (collapsed: boolean | ((prev: boolean) => boolean)) => void;
  // PNG Export Options
  pngExportOptions: PngExportOptions;
  setPngExportOptions: (options: PngExportOptions | ((prev: PngExportOptions) => PngExportOptions)) => void;
}

/** 主菜单组件入口 */
export const MainMenu: React.FC<MainMenuProps> = (props) => {
  const {
    onSave, onSaveAs, onOpen, onImport, onClear, canClear, onClearAllData, canClearAllData,
    onExportSvg, onExportPng, onExportAnimation, canExport, frameCount,
    backgroundColor, setBackgroundColor,
    activeFileName,
    onResetPreferences,
    zoomLevel,
    selectionInfo, elementCount, canvasWidth, canvasHeight,
    isStatusBarCollapsed, setIsStatusBarCollapsed,
    pngExportOptions, setPngExportOptions,
  } = props;

  const { t } = useTranslation();

  const legacyMenuActions = [
    { label: '打开...', handler: onOpen, icon: ICONS.OPEN, disabled: false },
    { label: '保存', handler: onSave, icon: ICONS.SAVE, disabled: false },
    { label: '另存为...', handler: onSaveAs, icon: ICONS.SAVE, disabled: false },
    { label: '导入...', handler: onImport, icon: ICONS.IMPORT, disabled: false },
    { label: '---' },
    { label: '背景', isColorPicker: true }, // Special item for color picker
    { label: '---' },
    { label: '导出为 SVG...', handler: onExportSvg, icon: ICONS.COPY_SVG, disabled: !canExport },
    { label: '导出为 PNG...', isPngExporter: true }, // Special item for PNG exporter
    { label: '导出动画...', isAnimationExporter: true },
    { label: '---' },
    { label: '重置偏好设置', handler: onResetPreferences, icon: ICONS.RESET_PREFERENCES, isDanger: false, disabled: false },
    { label: '清空画布', handler: onClear, icon: ICONS.CLEAR, isDanger: true, disabled: !canClear },
  ];

  // New menu items: moved canvas clear to Layers panel; add Clear Data
  const menuActions = [
    { label: '打开…', handler: onOpen, icon: ICONS.OPEN, disabled: false },
    { label: '保存', handler: onSave, icon: ICONS.SAVE, disabled: false },
    { label: '另存为…', handler: onSaveAs, icon: ICONS.SAVE, disabled: false },
    { label: '导入…', handler: onImport, icon: ICONS.IMPORT, disabled: false },
    { label: '---' },
    { label: '背景颜色…', isColorPicker: true },
    { label: '---' },
    { label: '导出为 SVG…', handler: onExportSvg, icon: ICONS.COPY_SVG, disabled: !canExport },
    { label: '导出为 PNG…', isPngExporter: true },
    { label: '导出动画…', isAnimationExporter: true },
    { label: '---' },
    { isLanguageSelector: true },
    { label: '---' },
    { label: '重置偏好设置', handler: onResetPreferences, icon: ICONS.RESET_PREFERENCES, isDanger: false, disabled: false },
    { label: '清空数据', handler: onClearAllData, icon: ICONS.CLEAR, isDanger: true, disabled: !canClearAllData },
  ];

  const checkerboardStyle = {
      backgroundImage: 'linear-gradient(45deg, #ccc 25%, transparent 25%), linear-gradient(-45deg, #ccc 25%, transparent 25%), linear-gradient(45deg, transparent 75%, #ccc 75%), linear-gradient(-45deg, transparent 75%, #ccc 75%)',
      backgroundSize: '8px 8px',
  };
  
  const tabs = [
    { name: '菜单', icon: ICONS.MENU },
    { name: '图层', icon: ICONS.LAYERS },
  ];

  return (
    <nav className="w-full h-full bg-[var(--ui-panel-bg)] border-r border-[var(--ui-panel-border)] flex flex-col p-3 z-30">
      <div className="flex items-center gap-2 mb-4">
        <div className="h-10 w-10 p-2 rounded-lg flex items-center justify-center bg-[var(--accent-bg)] text-[var(--accent-primary)] ring-1 ring-inset ring-[var(--accent-primary-muted)]"><Paintbrush className="h-6 w-6" /></div>
        <div>
          <h1 className="text-base font-bold text-[var(--text-primary)]">{t('appTitle')}</h1>
          <p className="text-xs text-[var(--text-secondary)] truncate" title={activeFileName ?? t('untitled')}>
            {activeFileName ?? t('untitled')}
          </p>
        </div>
      </div>
      
      <Tab.Group as="div" className="flex flex-col flex-grow min-h-0">
        <Tab.List className="flex-shrink-0 flex space-x-1 rounded-lg bg-[var(--ui-element-bg)] p-1 mb-3">
          {tabs.map(tab => (
            <Tab as={Fragment} key={tab.name}>
              {({ selected }) => (
                <PanelButton
                  variant="unstyled"
                  className={`flex-1 flex items-center justify-center gap-2 rounded-md py-2 text-sm font-medium leading-5 transition-colors duration-150 ease-in-out ring-offset-2 ring-offset-[var(--ui-panel-bg)] ring-[var(--accent-primary)] ${
                    selected
                      ? 'bg-[var(--accent-bg)] text-[var(--accent-primary)]'
                      : 'text-[var(--text-secondary)] hover:bg-[var(--ui-element-bg-hover)]'
                  }`}
                >
                  <div className="w-4 h-4 flex items-center justify-center">{tab.icon}</div>
                  {tab.name}
                </PanelButton>
              )}
            </Tab>
          ))}
        </Tab.List>

        <Tab.Panels className="flex-grow min-h-0 overflow-hidden">
          <Tab.Panel className="flex flex-col gap-1 h-full focus:outline-none overflow-y-auto layers-panel-list pr-1">
            {menuActions.map((action, index) => {
              if (action.label === '---') {
                return <div key={`sep-${index}`} className="border-b border-[var(--ui-separator)] my-2" />;
              }

              if ((action as any).isColorPicker) {
                return (
                  <FloatingColorPicker
                    key="bg-color-picker"
                    color={backgroundColor}
                    onChange={setBackgroundColor}
                    placement="right"
                  >
                    {({ ref, onClick }) => (
                      <PanelButton
                        variant="unstyled"
                        ref={ref as any}
                        onClick={onClick}
                        className="w-full flex items-center gap-2 px-2 py-1 rounded-md text-left text-sm transition-colors text-[var(--text-primary)] hover:bg-[var(--ui-hover-bg)] focus-visible:ring-2 ring-[var(--accent-primary)]"
                      >
                        <div className="w-4 h-4 flex flex-shrink-0 items-center justify-center text-[var(--text-secondary)]">{ICONS.BACKGROUND_COLOR}</div>
                        <span className="flex-grow">画布背景...</span>
                        <div
                          className="w-5 h-5 rounded-sm ring-1 ring-inset ring-white/20"
                          style={{
                            backgroundColor: backgroundColor,
                            ...(backgroundColor === 'transparent' && checkerboardStyle)
                          }}
                        />
                      </PanelButton>
                    )}
                  </FloatingColorPicker>
                );
              }

              if ((action as any).isPngExporter) {
                return (
                  <FloatingPngExporter
                    key="png-exporter"
                    placement="right"
                    pngExportOptions={pngExportOptions}
                    setPngExportOptions={setPngExportOptions}
                    onExportPng={onExportPng}
                    canExport={canExport}
                  >
                    {({ ref, onClick }) => (
                      <PanelButton
                        variant="unstyled"
                        ref={ref as any}
                        onClick={onClick}
                        disabled={!canExport}
                        className="w-full flex items-center gap-2 px-2 py-1 rounded-md text-left text-sm transition-colors text-[var(--text-primary)] hover:bg-[var(--ui-hover-bg)] focus:bg-[var(--ui-hover-bg)] disabled:opacity-50 disabled:cursor-not-allowed focus-visible:ring-2 ring-[var(--accent-primary)]"
                      >
                        <div className="w-4 h-4 flex flex-shrink-0 items-center justify-center text-[var(--text-secondary)]">{ICONS.COPY_PNG}</div>
                        <span className="flex-grow">{action.label}</span>
                      </PanelButton>
                    )}
                  </FloatingPngExporter>
                );
              }


                if ((action as any).isAnimationExporter) {
                  return (
                    <FloatingAnimationExporter
                      key="animation-exporter"
                      placement="right"
                      onExportAnimation={onExportAnimation}
                      canExport={frameCount > 1}
                    >
                      {({ ref, onClick }) => (
                        <button
                          ref={ref}
                          onClick={onClick}
                          disabled={frameCount <= 1}
                          className="w-full flex items-center gap-2 px-2 py-1 rounded-md text-left text-sm transition-colors text-[var(--text-primary)] hover:bg-[var(--ui-hover-bg)] focus:bg-[var(--ui-hover-bg)] disabled:opacity-50 disabled:cursor-not-allowed focus:outline-none focus-visible:ring-2 ring-[var(--accent-primary)]"
                        >
                          <div className="w-4 h-4 flex flex-shrink-0 items-center justify-center text-[var(--text-secondary)]">{ICONS.PLAY}</div>
                          <span className="flex-grow">{action.label}</span>
                        </button>
                      )}
                    </FloatingAnimationExporter>
                  );
                }

<<<<<<< HEAD
                if ((action as any).isLanguageSelector) {
                  return (
                    <div key="language-selector" className="px-2 py-1">
                      <LanguageSelector />
                    </div>
                  );
                }
=======
                  if ((action as any).isLanguageSelector) {
                    return <LanguageSelector key="language-selector" />;
                  }
>>>>>>> 7fa99bfa

              return (
                <PanelButton
                  variant="unstyled"
                  key={action.label}
                  onClick={() => !(action as any).disabled && (action as any).handler()}
                  disabled={(action as any).disabled}
                  className={`w-full flex items-center gap-2 px-2 py-1 rounded-md text-left text-sm transition-colors disabled:opacity-50 disabled:cursor-not-allowed ${
                    (action as any).isDanger
                      ? 'text-[var(--danger-text)] hover:bg-[var(--danger-bg)] focus:bg-[var(--danger-bg)]'
                      : 'text-[var(--text-primary)] hover:bg-[var(--ui-hover-bg)] focus:bg-[var(--ui-hover-bg)]'
                  } focus-visible:ring-2 ring-[var(--accent-primary)]`}
                >
                  <div className="w-4 h-4 flex flex-shrink-0 items-center justify-center text-[var(--text-secondary)]">{(action as any).icon}</div>
                  <span className="flex-grow">{action.label}</span>
                </PanelButton>
              );
            })}
          </Tab.Panel>
          <Tab.Panel className="h-full focus:outline-none">
            <LayersPanel />
          </Tab.Panel>
        </Tab.Panels>
      </Tab.Group>

      <div className="mt-auto pt-2 flex-shrink-0">
        <StatusBar
            zoomLevel={zoomLevel}
            selectionInfo={selectionInfo}
            elementCount={elementCount}
            canvasWidth={canvasWidth}
            canvasHeight={canvasHeight}
            isStatusBarCollapsed={isStatusBarCollapsed}
            setIsStatusBarCollapsed={setIsStatusBarCollapsed}
        />
      </div>
    </nav>
  );
};
<|MERGE_RESOLUTION|>--- conflicted
+++ resolved
@@ -227,19 +227,9 @@
                   );
                 }
 
-<<<<<<< HEAD
-                if ((action as any).isLanguageSelector) {
-                  return (
-                    <div key="language-selector" className="px-2 py-1">
-                      <LanguageSelector />
-                    </div>
-                  );
-                }
-=======
                   if ((action as any).isLanguageSelector) {
                     return <LanguageSelector key="language-selector" />;
                   }
->>>>>>> 7fa99bfa
 
               return (
                 <PanelButton
