--- conflicted
+++ resolved
@@ -203,7 +203,7 @@
                 );
               }
 
-<<<<<<< HEAD
+
                 if ((action as any).isAnimationExporter) {
                   return (
                     <FloatingAnimationExporter
@@ -234,31 +234,6 @@
                     </div>
                   );
                 }
-=======
-              if ((action as any).isAnimationExporter) {
-                return (
-                  <FloatingAnimationExporter
-                    key="animation-exporter"
-                    placement="right"
-                    onExportAnimation={onExportAnimation}
-                    canExport={frameCount > 1}
-                  >
-                    {({ ref, onClick }) => (
-                      <PanelButton
-                        variant="unstyled"
-                        ref={ref as any}
-                        onClick={onClick}
-                        disabled={frameCount <= 1}
-                        className="w-full flex items-center gap-3 p-2 rounded-md text-left text-sm transition-colors text-[var(--text-primary)] hover:bg-[var(--ui-hover-bg)] focus:bg-[var(--ui-hover-bg)] disabled:opacity-50 disabled:cursor-not-allowed focus-visible:ring-2 ring-[var(--accent-primary)]"
-                      >
-                        <div className="w-4 h-4 flex flex-shrink-0 items-center justify-center text-[var(--text-secondary)]">{ICONS.PLAY}</div>
-                        <span className="flex-grow">{action.label}</span>
-                      </PanelButton>
-                    )}
-                  </FloatingAnimationExporter>
-                );
-              }
->>>>>>> 25cbe6df
 
               return (
                 <PanelButton
