--- conflicted
+++ resolved
@@ -7,11 +7,8 @@
 import type { RoughSVG } from 'roughjs/bin/svg';
 import type { AnyPath, FrameData, GroupData, ImageData } from '@/types';
 import { renderPathNode } from '@/lib/export';
-<<<<<<< HEAD
 import { getImageDataUrl } from '@/lib/imageCache';
-=======
 import { getShapeTransformMatrix, isIdentityMatrix, matrixToString } from '@/lib/drawing/transform/matrix';
->>>>>>> d32e3e89
 
 /**
  * 递归地查找并返回路径树中所有的画框对象。
