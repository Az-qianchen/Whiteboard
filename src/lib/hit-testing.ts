--- conflicted
+++ resolved
@@ -136,11 +136,7 @@
                 const center = { x: x + width / 2, y: y + height / 2 };
                 testPoint = rotatePoint(point, center, -rotation);
             }
-<<<<<<< HEAD
-            
-=======
-
->>>>>>> 4e4c9173
+
             const isFillVisible = hasVisibleFill(path);
 
             // Check for hit on the fill area first.
@@ -167,11 +163,7 @@
                 const center = { x: x + width / 2, y: y + height / 2 };
                 testPoint = rotatePoint(point, center, -rotation);
             }
-<<<<<<< HEAD
-            
-=======
-
->>>>>>> 4e4c9173
+
             const isFillVisible = hasVisibleFill(path);
             const vertices = getPolygonVertices(x, y, width, height, sides);
 
