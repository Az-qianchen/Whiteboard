--- conflicted
+++ resolved
@@ -1,12 +1,9 @@
 import '@testing-library/jest-dom';
 
 Object.defineProperty(HTMLCanvasElement.prototype, 'getContext', {
-<<<<<<< HEAD
   configurable: true,
   value: () => ({
     measureText: () => ({ width: 0 } as TextMetrics),
-=======
-  value: () => ({
     fillRect: () => undefined,
     clearRect: () => undefined,
     getImageData: () => ({ data: [] }),
@@ -27,6 +24,5 @@
     arc: () => undefined,
     fill: () => undefined,
     measureText: () => ({ width: 0 }),
->>>>>>> b2b9933a
   }),
 });
